--- conflicted
+++ resolved
@@ -21,11 +21,8 @@
   setToArray,
   addArrayToSet,
   buildSourceUrl,
-<<<<<<< HEAD
+  isDeclaredLicense,
   simplifyAttributions,
-=======
-  isDeclaredLicense,
->>>>>>> 21b5574f
   updateSourceLocation
 } = require('../lib/utils')
 const minimatch = require('minimatch')
