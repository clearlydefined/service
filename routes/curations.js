--- conflicted
+++ resolved
@@ -46,7 +46,8 @@
     const serviceGithub = request.app.locals.service.github.client
     const userGithub = request.app.locals.user.github.client
     const info = request.app.locals.user.github.info
-<<<<<<< HEAD
+    const repo = request.app.locals.config.curation.store.github.repo
+    const owner = request.app.locals.config.curation.store.github.owner
     let curationErrors = []
     request.body.patches.forEach(entry => {
       const curation = new Curation(entry)
@@ -58,18 +59,7 @@
     else
       return curationService
         .addOrUpdate(userGithub, serviceGithub, info, request.body)
-        .then(result => response.status(200).send({ prNumber: result.data.number }))
-=======
-    const repo = request.app.locals.config.curation.store.github.repo
-    const owner = request.app.locals.config.curation.store.github.owner
-    return curationService
-      .addOrUpdate(userGithub, serviceGithub, info, request.body)
-      .then(result =>
-        response
-          .status(200)
-          .send({ prNumber: result.data.number, url: `https://github.com/${owner}/${repo}/pull/${result.data.number}` })
-      )
->>>>>>> 525f27a1
+        .then(result => response.status(200).send({ prNumber: result.data.number, url: `https://github.com/${owner}/${repo}/pull/${result.data.number}` }))
   })
 )
 
