// Copyright (c) Microsoft Corporation and others. Licensed under the MIT license.
// SPDX-License-Identifier: MIT

const asyncMiddleware = require('../middleware/asyncMiddleware')
const express = require('express')
const router = express.Router()
const utils = require('../lib/utils')
const Curation = require('../lib/curation')

// Get a proposed patch for a specific revision of a component
router.get('/:type/:provider/:namespace/:name/:revision/pr/:pr', asyncMiddleware(getChangesForCoordinatesInPr))

async function getChangesForCoordinatesInPr(request, response) {
  const coordinates = utils.toEntityCoordinatesFromRequest(request)
  const result = await curationService.get(coordinates, request.params.pr)
  if (result) return response.status(200).send(result)
  response.sendStatus(404)
}

// Get data needed by review UI
router.get('/pr/:pr', asyncMiddleware(getPr))

async function getPr(request, response) {
  const url = curationService.getCurationUrl(request.params.pr)
  const changes = await curationService.getChangedDefinitions(request.params.pr)
  if (changes && changes.length > 0) return response.status(200).send({ url, changes })
  return response.sendStatus(404)
}

// Get an existing patch for a specific revision of a component
router.get('/:type/:provider/:namespace/:name/:revision', asyncMiddleware(getCurationForCoordinates))

async function getCurationForCoordinates(request, response) {
  const coordinates = utils.toEntityCoordinatesFromRequest(request)
  const result = await curationService.get(coordinates)
  if (result) return response.status(200).send(result)
  response.sendStatus(404)
}

// Search for any patches related to the given path, as much as is given
router.get('/:type?/:provider?/:namespace?/:name?', asyncMiddleware(listCurations))

async function listCurations(request, response) {
  const coordinates = utils.toEntityCoordinatesFromRequest(request)
  const result = await curationService.list(coordinates)
  response.status(200).send(result)
}

router.patch(
  '',
  asyncMiddleware(async (request, response) => {
    const serviceGithub = request.app.locals.service.github.client
    const userGithub = request.app.locals.user.github.client
    const info = request.app.locals.user.github.info
    let curationErrors = []
    request.body.patches.forEach(entry => {
      const curation = new Curation(entry)
<<<<<<< HEAD
=======
      console.log('FROM THE SUPPLIED REQUEST')
      , curation.data.coordinates.name);
>>>>>>> 355eecd7
      if (curation.errors.length > 0) {
        curationErrors = [...curationErrors, curation.errors]
      }
    })
    if (curationErrors.length > 0) response.status(400).send({ errors: curationErrors })
    else
      return curationService.addOrUpdate(userGithub, serviceGithub, info, request.body).then(result =>
        response.status(200).send({
          prNumber: result.data.number,
          url: curationService.getCurationUrl(result.data.number)
        })
      )
  })
 )


let curationService

function setup(service) {
  curationService = service
  return router
}

module.exports = setup<|MERGE_RESOLUTION|>--- conflicted
+++ resolved
@@ -46,32 +46,22 @@
   response.status(200).send(result)
 }
 
-router.patch(
-  '',
-  asyncMiddleware(async (request, response) => {
-    const serviceGithub = request.app.locals.service.github.client
-    const userGithub = request.app.locals.user.github.client
-    const info = request.app.locals.user.github.info
-    let curationErrors = []
-    request.body.patches.forEach(entry => {
-      const curation = new Curation(entry)
-<<<<<<< HEAD
-=======
-      console.log('FROM THE SUPPLIED REQUEST')
-      , curation.data.coordinates.name);
->>>>>>> 355eecd7
-      if (curation.errors.length > 0) {
-        curationErrors = [...curationErrors, curation.errors]
-      }
-    })
-    if (curationErrors.length > 0) response.status(400).send({ errors: curationErrors })
-    else
-      return curationService.addOrUpdate(userGithub, serviceGithub, info, request.body).then(result =>
-        response.status(200).send({
-          prNumber: result.data.number,
-          url: curationService.getCurationUrl(result.data.number)
-        })
-      )
+router.patch('', asyncMiddleware(updateCurations))
+
+async function updateCurations(request, response) {
+  const serviceGithub = request.app.locals.service.github.client
+  const userGithub = request.app.locals.user.github.client
+  const info = request.app.locals.user.github.info
+  let curationErrors = []
+  request.body.patches.forEach(entry => {
+    const curation = new Curation(entry)
+    if (curation.errors.length > 0) curationErrors = [...curationErrors, curation.errors]
+  })
+  if (curationErrors.length > 0) return response.status(400).send({ errors: curationErrors })
+  const result = await curationService.addOrUpdate(userGithub, serviceGithub, info, request.body)
+  response.status(200).send({
+    prNumber: result.data.number,
+    url: curationService.getCurationUrl(result.data.number)
   })
  )
 
