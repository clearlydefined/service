{
  "name": "service",
  "version": "0.1.0",
  "description": "Service side of clearlydefined.io.",
  "scripts": {
    "test": "node node_modules/eslint/bin/eslint.js .; node_modules/mocha/bin/mocha test/**/*.js",
    "dev": "nodemon ./bin/www",
    "start": "node ./bin/www"
  },
  "license": "MIT",
  "repository": {
    "type": "git",
    "url": "git+https://github.com/clearlydefined/service.git"
  },
  "dependencies": {
    "@octokit/rest": "^14.0.0",
    "ajv": "^6.5.2",
    "ajv-errors": "^1.0.0",
    "applicationinsights": "^1.0.2",
    "azure-storage": "^2.7.0",
    "base-64": "^0.1.0",
    "body-parser": "~1.18.2",
    "colors": "^1.1.2",
    "cookie-parser": "^1.4.3",
    "cors": "^2.8.4",
    "crypto": "^1.0.1",
    "debug": "~2.6.9",
    "express": "~4.15.5",
    "express-init": "^1.1.0",
    "express-rate-limit": "^2.11.0",
    "extend": "^3.0.1",
<<<<<<< HEAD
=======
    "github": "^13.1.0",
    "he": "^1.1.1",
>>>>>>> 73035e23
    "helmet": "^3.9.0",
    "js-yaml": "^3.10.0",
    "lodash": "4.17.5",
    "memory-cache": "^0.2.0",
    "minimatch": "^3.0.4",
    "mkdirp": "^0.5.1",
    "moment": "^2.19.4",
    "morgan": "~1.9.0",
    "painless-config": "^0.1.0",
    "passport": "^0.4.0",
    "passport-github": "^1.1.0",
    "proxyquire": "^1.8.0",
    "readdirp": "^2.1.0",
    "recursive-readdir": "^2.2.1",
    "redis": "^2.8.0",
    "request-id": "^0.11.1",
    "request-promise-native": "^1.0.5",
    "semver": "^5.4.1",
    "serialize-error": "^2.1.0",
    "swagger-ui-express": "^2.0.13",
    "throat": "^4.1.0",
    "tmp": "0.0.33",
    "vso-node-api": "^6.2.8-preview"
  },
  "devDependencies": {
    "chai": "^4.1.2",
    "deep-equal-in-any-order": "^1.0.10",
    "eslint": "^4.13.1",
    "mocha": "^4.0.1",
    "node-mocks-http": "^1.6.7",
    "nodemon": "^1.18.2",
    "sinon": "^4.2.2"
  }
}<|MERGE_RESOLUTION|>--- conflicted
+++ resolved
@@ -29,11 +29,7 @@
     "express-init": "^1.1.0",
     "express-rate-limit": "^2.11.0",
     "extend": "^3.0.1",
-<<<<<<< HEAD
-=======
-    "github": "^13.1.0",
     "he": "^1.1.1",
->>>>>>> 73035e23
     "helmet": "^3.9.0",
     "js-yaml": "^3.10.0",
     "lodash": "4.17.5",
