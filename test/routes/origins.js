--- conflicted
+++ resolved
@@ -6,9 +6,9 @@
 const httpMocks = require('node-mocks-http')
 const sinon = require('sinon')
 const originCondaRoutes = require('../../routes/originConda')
-<<<<<<< HEAD
 const proxyquire = require('proxyquire')
 const fs = require('fs')
+const originMavenRoutes = require('../../routes/originMaven')
 
 describe('Pypi origin routes', () => {
   let router
@@ -46,9 +46,7 @@
     //Fail the test case if the error is not thrown
     assert.fail('Error should have been thrown')
   })
-=======
-const originMavenRoutes = require('../../routes/originMaven')
-const fs = require('fs')
+})
 
 describe('Maven Origin routes', () => {
   let router
@@ -91,7 +89,6 @@
   function getResponse(filename) {
     return router._getSuggestions(loadFixture(`${fixturePath}/${filename}.json`))
   }
->>>>>>> 9a1cb7ac
 })
 
 function loadFixture(path) {
