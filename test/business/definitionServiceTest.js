// Copyright (c) Microsoft Corporation and others. Licensed under the MIT license.
// SPDX-License-Identifier: MIT

const { expect } = require('chai')
const sinon = require('sinon')
const validator = require('../../schemas/validator')
const DefinitionService = require('../../business/definitionService')
const AggregatorService = require('../../business/aggregator')
const EntityCoordinates = require('../../lib/entityCoordinates')
const { setIfValue } = require('../../lib/utils')
const Curation = require('../../lib/curation')
const { set } = require('lodash')

describe('Definition Service', () => {
  it('invalidates single coordinate', async () => {
    const { service, coordinates } = setup()
    await service.invalidate(coordinates)
    expect(service.definitionStore.delete.calledOnce).to.be.true
    expect(service.definitionStore.delete.getCall(0).args[0].name).to.be.eq('test')
    expect(service.cache.delete.calledOnce).to.be.true
    expect(service.cache.delete.getCall(0).args[0]).to.be.eq('def_npm/npmjs/-/test/1.0')
  })

  it('invalidates array of coordinates', async () => {
    const { service } = setup()
    const coordinates = [
      EntityCoordinates.fromString('npm/npmjs/-/test0/2.3'),
      EntityCoordinates.fromString('npm/npmjs/-/test1/2.3')
    ]
    await service.invalidate(coordinates)
    expect(service.definitionStore.delete.calledTwice).to.be.true
    expect(service.cache.delete.calledTwice).to.be.true
    expect(service.definitionStore.delete.getCall(0).args[0].name).to.be.eq('test0')
    expect(service.definitionStore.delete.getCall(1).args[0].name).to.be.eq('test1')
    expect(service.cache.delete.getCall(0).args[0]).to.be.eq('def_npm/npmjs/-/test0/2.3')
    expect(service.cache.delete.getCall(1).args[0]).to.be.eq('def_npm/npmjs/-/test1/2.3')
  })

  it('does not store empty definitions', async () => {
    const { service, coordinates } = setup(createDefinition())
    await service.get(coordinates)
    expect(service.definitionStore.store.notCalled).to.be.true
    expect(service.search.store.notCalled).to.be.true
  })

  it('stores new definitions', async () => {
    const { service, coordinates } = setup(createDefinition(null, null, ['foo']))
    await service.get(coordinates)
    expect(service.definitionStore.store.calledOnce).to.be.true
    expect(service.search.store.calledOnce).to.be.true
  })

<<<<<<< HEAD
  it('logs new definitions with empty tools', async () => {
=======
  it('trims files from definitions', async () => {
    const { service, coordinates } = setup(createDefinition(null, [{ path: 'path/to/file' }], ['foo']))
    const definition = await service.get(coordinates, null, null, '-files')
    expect(definition.files).to.be.undefined
    const fullDefinition = await service.get(coordinates)
    expect(fullDefinition.files).to.deep.eq([{ path: 'path/to/file' }])
  })

  it('harvests new definitions with empty tools', async () => {
>>>>>>> f2a26af5
    const { service, coordinates } = setup(createDefinition(null, null, []))
    await service.get(coordinates)
    expect(service.logger.info.calledOnce).to.be.true
    expect(service.logger.info.getCall(0).args[0]).to.eq('definition not available')
  })

  it('logs new definitions with undefined tools', async () => {
    const { service, coordinates } = setup(createDefinition(null, null, undefined))
    await service.get(coordinates)
    expect(service.logger.info.calledOnce).to.be.true
    expect(service.logger.info.getCall(0).args[0]).to.eq('definition not available')
  })

  it('higher score than tool score with a curation', async () => {
    const files = [buildFile('bar.txt', 'MIT')]
    const raw = createDefinition(undefined, files)
    const curation = {
      licensed: { declared: 'MIT' },
      files: [{ path: 'bar.txt', attributions: ['Copyright Bob'] }],
      described: { releaseDate: '2018-08-09' }
    }
    const { service, coordinates } = setup(raw, null, curation)
    const definition = await service.compute(coordinates)
    expect(definition.described.score.total).to.eq(30)
    expect(definition.described.toolScore.total).to.eq(0)
    expect(definition.licensed.score.total).to.eq(85)
    expect(definition.licensed.toolScore.total).to.eq(0)
    expect(definition.scores.effective).to.eq(57) // floor(85+30/2)
    expect(definition.scores.tool).to.eq(0)
  })

  it('lists all coordinates found', async () => {
    const { service } = setup()
    service.definitionStore.list = coordinates => {
      coordinates.revision = '2.3'
      if (coordinates.name === 'missing') return Promise.resolve([])
      return Promise.resolve([coordinates.toString().toLowerCase()])
    }
    const coordinates = [
      EntityCoordinates.fromString('npm/npmjs/-/test0/2.3'),
      EntityCoordinates.fromString('npm/npmjs/-/test1/2.3'),
      EntityCoordinates.fromString('npm/npmjs/-/testUpperCase/2.3'),
      EntityCoordinates.fromString('npm/npmjs/-/missing/2.3')
    ]
    const result = await service.listAll(coordinates)
    expect(result.length).to.eq(3)
    expect(result.map(x => x.name)).to.have.members(['test0', 'test1', 'testUpperCase'])
  })
})

describe('Definition Service Facet management', () => {
  it('merges complex attributions across files', async () => {
    const files = [
      buildFile('foo.txt', null, ['&#60;Bob&gt;', 'Jane   Inc.', 'Jane Inc']),
      buildFile('bar.txt', null, ['<Bob>.', 'Jane Inc'])
    ]
    const { service, coordinates } = setup(createDefinition(undefined, files))
    const definition = await service.compute(coordinates)
    validate(definition)
    const core = definition.licensed.facets.core
    expect(core.attribution.parties).to.deep.equalInAnyOrder(['Copyright <Bob>.', 'Copyright Jane Inc.'])
    expect(definition.files).to.deep.equalInAnyOrder([
      { path: 'foo.txt', attributions: ['Copyright <Bob>', 'Copyright Jane Inc.'] },
      { path: 'bar.txt', attributions: ['Copyright <Bob>.', 'Copyright Jane Inc'] }
    ])
  })

  it('handles files with no data', async () => {
    const files = [buildFile('foo.txt', null, null), buildFile('bar.txt', null, null)]
    const { service, coordinates } = setup(createDefinition(undefined, files))
    const definition = await service.compute(coordinates)
    validate(definition)
    expect(definition.files.length).to.eq(2)
    expect(definition.licensed.declared).to.be.undefined
    const core = definition.licensed.facets.core
    expect(core.files).to.eq(2)
    expect(core.attribution.parties).to.be.undefined
    expect(core.attribution.unknown).to.eq(2)
    expect(core.discovered.expressions).to.be.undefined
    expect(core.discovered.unknown).to.eq(2)
  })

  it('handles no files', async () => {
    const files = []
    const { service, coordinates } = setup(createDefinition(undefined, files))
    const definition = await service.compute(coordinates)
    validate(definition)
    expect(definition.files.length).to.eq(0)
    expect(definition.licensed.score.total).to.eq(0)
    expect(definition.licensed.toolScore.total).to.eq(0)
    expect(Object.keys(definition.licensed).length).to.eq(2)
  })

  it('gets all the attribution parties', async () => {
    const files = [buildFile('foo.txt', 'MIT', ['Bob', 'Fred']), buildFile('bar.txt', 'MIT', ['Jane', 'Fred'])]
    const { service, coordinates } = setup(createDefinition(undefined, files))
    const definition = await service.compute(coordinates)
    validate(definition)
    const core = definition.licensed.facets.core
    expect(core.files).to.eq(2)
    expect(core.attribution.parties.length).to.eq(3)
    expect(core.attribution.parties).to.deep.equalInAnyOrder(['Copyright Bob', 'Copyright Jane', 'Copyright Fred'])
    expect(core.attribution.unknown).to.eq(0)
  })

  it('summarizes with basic facets', async () => {
    const files = [buildFile('package.json', 'MIT', []), buildFile('LICENSE.foo', 'GPL-2.0', [])]
    const facets = { tests: ['*.json'] }
    const { service, coordinates } = setup(createDefinition(facets, files))
    const definition = await service.compute(coordinates)
    validate(definition)
    expect(definition.files.length).to.eq(2)
    const core = definition.licensed.facets.core
    expect(core.files).to.eq(1)
    expect(core.discovered.expressions).to.deep.eq(['GPL-2.0'])
    expect(core.discovered.unknown).to.eq(0)
    const tests = definition.licensed.facets.tests
    expect(tests.files).to.eq(1)
    expect(tests.discovered.expressions).to.deep.eq(['MIT'])
    expect(tests.discovered.unknown).to.eq(0)
  })

  it('summarizes with no core filters', async () => {
    const files = [buildFile('package.json', 'MIT', []), buildFile('LICENSE.foo', 'GPL-2.0', [])]
    const facets = { tests: ['*.json'] }
    const { service, coordinates } = setup(createDefinition(facets, files))
    const definition = await service.compute(coordinates)
    validate(definition)
    expect(definition.files.length).to.eq(2)
    const core = definition.licensed.facets.core
    expect(core.files).to.eq(1)
    expect(core.discovered.expressions).to.deep.eq(['GPL-2.0'])
    expect(core.discovered.unknown).to.eq(0)
    const tests = definition.licensed.facets.tests
    expect(tests.files).to.eq(1)
    expect(tests.discovered.expressions).to.deep.eq(['MIT'])
    expect(tests.discovered.unknown).to.eq(0)
  })

  it('summarizes with everything grouped into non-core facet', async () => {
    const files = [buildFile('package.json', 'MIT', []), buildFile('LICENSE.foo', 'GPL-2.0', [])]
    const facets = { tests: ['*.json'], dev: ['*.foo'] }
    const { service, coordinates } = setup(createDefinition(facets, files))
    const definition = await service.compute(coordinates)
    validate(definition)
    expect(definition.files.length).to.eq(2)
    expect(definition.licensed.facets.core).to.be.undefined
    const dev = definition.licensed.facets.dev
    expect(dev.files).to.eq(1)
    expect(dev.discovered.expressions).to.deep.eq(['GPL-2.0'])
    expect(dev.discovered.unknown).to.eq(0)
    const tests = definition.licensed.facets.tests
    expect(tests.files).to.eq(1)
    expect(tests.discovered.expressions).to.deep.eq(['MIT'])
    expect(tests.discovered.unknown).to.eq(0)
  })

  it('summarizes files in multiple facets', async () => {
    const files = [buildFile('LICENSE.json', 'GPL-2.0', []), buildFile('Test.json', 'MIT', [])]
    const facets = { tests: ['*.json'], dev: ['*.json'] }
    const { service, coordinates } = setup(createDefinition(facets, files))
    const definition = await service.compute(coordinates)
    validate(definition)
    expect(definition.files.length).to.eq(2)
    expect(definition.files[0].facets).to.deep.equalInAnyOrder(['tests', 'dev'])
    expect(definition.files[1].facets).to.deep.equalInAnyOrder(['tests', 'dev'])
    expect(definition.licensed.facets.core).to.be.undefined
    const dev = definition.licensed.facets.dev
    expect(dev.files).to.eq(2)
    expect(dev.discovered.expressions).to.deep.equalInAnyOrder(['GPL-2.0', 'MIT'])
    expect(dev.discovered.unknown).to.eq(0)
    const tests = definition.licensed.facets.tests
    expect(tests.files).to.eq(2)
    expect(tests.discovered.expressions).to.deep.equalInAnyOrder(['MIT', 'GPL-2.0'])
    expect(tests.discovered.unknown).to.eq(0)
  })
})

describe('Aggregation service', () => {
  it('handles no tool data', async () => {
    const { service } = setupAggregator()
    const aggregated = service.process({})
    expect(aggregated).to.be.null
  })

  it('handles one tool one version data', async () => {
    const summaries = { tool2: { '1.0.0': { files: [buildFile('foo.txt', 'MIT')] } } }
    const { service } = setupAggregator()
    const aggregated = service.process(summaries)
    expect(aggregated.files.length).to.eq(1)
  })

  it('handles one tool multiple version data', async () => {
    const summaries = {
      tool2: {
        '1.0.0': { files: [buildFile('foo.txt', 'MIT'), buildFile('bar.txt', 'MIT')] },
        '2.0.0': { files: [buildFile('foo.txt', 'GPL-2.0')] }
      }
    }
    const { service } = setupAggregator()
    const aggregated = service.process(summaries)
    expect(aggregated.files.length).to.eq(1)
    expect(aggregated.files[0].path).to.eq('foo.txt')
    expect(aggregated.files[0].license).to.eq('GPL-2.0')
  })

  it('handles multiple tools and one file data', async () => {
    const summaries = {
      tool2: {
        '1.0.0': { files: [buildFile('foo.txt', 'MIT')] },
        '2.0.0': { files: [buildFile('foo.txt', 'GPL-2.0')] }
      },
      tool1: { '3.0.0': { files: [buildFile('foo.txt', 'BSD-3-Clause')] } }
    }
    const { service } = setupAggregator()
    const aggregated = service.process(summaries)
    expect(aggregated.files.length).to.eq(1)
    expect(aggregated.files[0].license).to.equal('BSD-3-Clause AND GPL-2.0')
  })

  it('handles multiple tools and multiple file data with extras ignored', async () => {
    const summaries = {
      tool2: {
        '1.0.0': { files: [buildFile('foo.txt', 'MIT')] },
        '2.0.0': { files: [buildFile('foo.txt', 'GPL-2.0')] }
      },
      tool1: {
        '3.0.0': { files: [buildFile('foo.txt', 'BSD-3-Clause')] },
        '2.0.0': { files: [buildFile('bar.txt', 'GPL-2.0')] }
      }
    }
    const { service } = setupAggregator()
    const aggregated = service.process(summaries)
    expect(aggregated.files.length).to.eq(1)
    expect(aggregated.files[0].license).to.equal('BSD-3-Clause AND GPL-2.0')
  })

  it('handles multiple tools and multiple file data with extras included', async () => {
    const summaries = {
      tool2: {
        '1.0.0': { files: [buildFile('foo.txt', 'MIT')] },
        '2.0.0': { files: [buildFile('foo.txt', 'GPL-2.0')] }
      },
      tool1: {
        '3.0.0': { files: [buildFile('foo.txt', 'BSD-3-Clause'), buildFile('bar.txt', 'GPL-2.0')] },
        '2.0.0': { files: [buildFile('bar.txt', 'GPL-2.0')] }
      }
    }
    const { service } = setupAggregator()
    const aggregated = service.process(summaries)
    expect(aggregated.files.length).to.eq(2)
    expect(aggregated.files[0].path).to.eq('foo.txt')
    expect(aggregated.files[0].license).to.equal('BSD-3-Clause AND GPL-2.0')
    expect(aggregated.files[1].path).to.eq('bar.txt')
    expect(aggregated.files[1].license).to.eq('GPL-2.0')
  })
})

function validate(definition) {
  // Tack on a dummy coordinates to keep the schema happy. Tool summarizations do not have to include coordinates
  definition.coordinates = { type: 'npm', provider: 'npmjs', namespace: null, name: 'foo', revision: '1.0' }
  if (!validator.validate('definition', definition)) throw new Error(validator.errorsText())
}

function createDefinition(facets, files, tools) {
  const result = {}
  if (facets) set(result, 'described.facets', facets)
  if (files) result.files = files
  if (tools) set(result, 'described.tools', tools)
  return result
}

function buildFile(path, license, holders) {
  const result = { path }
  setIfValue(result, 'license', license)
  setIfValue(result, 'attributions', holders ? holders.map(entry => `Copyright ${entry}`) : null)
  return result
}

function setup(definition, coordinateSpec, curation) {
  const store = { delete: sinon.stub(), get: sinon.stub(), store: sinon.stub() }
  const search = { delete: sinon.stub(), store: sinon.stub() }
  const cache = { delete: sinon.stub(), get: sinon.stub(), set: sinon.stub() }
  const curator = {
    get: () => Promise.resolve(curation),
    apply: (coordinates, curationSpec, definition) => Promise.resolve(Curation.apply(definition, curation))
  }
  const harvestStore = { getAll: () => Promise.resolve(null) }
  const summary = { summarizeAll: () => Promise.resolve(null) }
  const aggregator = { process: () => Promise.resolve(definition) }
  const service = DefinitionService(harvestStore, summary, aggregator, curator, store, search, cache)
  service.logger = { info: sinon.stub() }
  const coordinates = EntityCoordinates.fromString(coordinateSpec || 'npm/npmjs/-/test/1.0')
  return { coordinates, service }
}

function setupAggregator() {
  const coordinates = EntityCoordinates.fromString('npm/npmjs/-/test/1.0')
  const config = { precedence: [['tool1', 'tool2', 'tool3']] }
  const service = AggregatorService(config)
  return { service, coordinates }
}<|MERGE_RESOLUTION|>--- conflicted
+++ resolved
@@ -49,10 +49,7 @@
     expect(service.definitionStore.store.calledOnce).to.be.true
     expect(service.search.store.calledOnce).to.be.true
   })
-
-<<<<<<< HEAD
-  it('logs new definitions with empty tools', async () => {
-=======
+  
   it('trims files from definitions', async () => {
     const { service, coordinates } = setup(createDefinition(null, [{ path: 'path/to/file' }], ['foo']))
     const definition = await service.get(coordinates, null, null, '-files')
@@ -61,8 +58,7 @@
     expect(fullDefinition.files).to.deep.eq([{ path: 'path/to/file' }])
   })
 
-  it('harvests new definitions with empty tools', async () => {
->>>>>>> f2a26af5
+  it('logs new definitions with empty tools', async () => {
     const { service, coordinates } = setup(createDefinition(null, null, []))
     await service.get(coordinates)
     expect(service.logger.info.calledOnce).to.be.true
