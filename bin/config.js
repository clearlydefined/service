--- conflicted
+++ resolved
@@ -38,11 +38,7 @@
     store: loadFactory(config.get('HARVEST_STORE_PROVIDER') || 'file', 'harvest.store')
   },
   aggregator: {
-<<<<<<< HEAD
-    precedence: [['scancode', 'licensee', 'fossology', 'clearlydefined', 'cdsource']]
-=======
-    precedence: [['clearlydefined', 'scancode', 'fossology', 'cdsource']]
->>>>>>> 36bf1bb4
+    precedence: [['clearlydefined', 'licensee', 'scancode', 'fossology', 'cdsource']]
   },
   definition: {
     store: loadFactory(config.get('DEFINITION_STORE_PROVIDER') || 'file', 'definition')
