// Copyright (c) Microsoft Corporation and others. Licensed under the MIT license.
// SPDX-License-Identifier: MIT

<<<<<<< HEAD
const { concat, get, forIn, merge, isEqual, uniq, map, flatten } = require('lodash')
=======
const { concat, get, forIn, merge, isEqual, uniq, map, flatten, pick } = require('lodash')
>>>>>>> 40df8e07
const base64 = require('base-64')
const moment = require('moment')
const requestPromise = require('request-promise-native')
const yaml = require('js-yaml')
const throat = require('throat')
const Github = require('../../lib/github')
const Curation = require('../../lib/curation')
const EntityCoordinates = require('../../lib/entityCoordinates')
const tmp = require('tmp')
const loggerFactory = require('../logging/logger')
tmp.setGracefulCleanup()
const logger = require('../logging/logger')

// Responsible for managing curation patches in a store
//
// TODO:
// Validate the schema of the curation patch
class GitHubCurationService {
  constructor(options, store, endpoints, definition) {
    this.logger = logger()
    this.options = options
    this.store = store
    this.endpoints = endpoints
    this.definitionService = definition
    this.curationUpdateTime = null
    this.tempLocation = null
    this.github = Github.getClient(options)
    this.logger = loggerFactory()
  }

  get tmpOptions() {
    return {
      unsafeCleanup: true,
      template: `${this.options.tempLocation}/cd-XXXXXX`
    }
  }

  /**
   * Enumerate all contributions in GitHub and in the store and updates any out of sync
   * @returns Promise indicating the operation is complete. The value of the resolved promise is undefined.
   */
  async syncAllContributions(client) {
    let response = await client.pullRequests.getAll({
      owner: this.options.owner,
      repo: this.options.repo,
      per_page: 100,
      state: 'all'
    })
    this._processContributions(response.data)
    while (this.github.hasNextPage(response)) {
      response = await this.github.getNextPage(response)
      this._processContributions(response.data)
    }
  }

  async _processContributions(prs) {
    for (let pr of prs) {
      const storedContribution = await this.store.getContribution(pr.number)
      const storedUpdated = get(storedContribution, 'pr.updated_at')
      if (!storedUpdated || new Date(storedUpdated).getTime() < new Date(pr.updated_at).getTime()) {
        this.logger.info(`Backfilling contribution for #${pr.number}`)
        await this.updateContribution(pr)
      }
    }
  }

  /**
   * Persist the updated contribution in the store and handle newly merged contributions
   * @param {*} pr - The GitHub PR object
   * @param {*} curations -Optional. The contributed curations for this PR
   * @returns Promise indicating the operation is complete. The value of the resolved promise is undefined.
   */
  async updateContribution(pr, curations = null) {
    curations = curations || (await this.getContributedCurations(pr.number, pr.head.sha))
    const data = {
      ...pick(pr, [
        'number',
        'id',
        'state',
        'title',
        'body',
        'created_at',
        'updated_at',
        'closed_at',
        'merged_at',
        'merge_commit_sha'
      ]),
      user: pick(pr.user, ['login']),
      head: { ...pick(pr.head, ['sha']), repo: { ...pick(get(pr, 'head.repo'), ['id']) } },
      base: { ...pick(pr.base, ['sha']), repo: { ...pick(get(pr, 'base.repo'), ['id']) } }
    }
    await this.store.updateContribution(data, curations)
    if (data.merged_at) await this._prMerged(curations)
  }

  /**
   * Process the fact that the given PR has been merged by persisting the curation and invalidating the defintion
   * @param {*} curations - The set of actual proposed changes
   * @returns Promise indicating the operation is complete. The value of the resolved promise is undefined.
   * @throws Exception with `code` === 404 if the given PR is missing. Other exceptions may be thrown related
   * to interaction with GitHub or PR storage
   */
  async _prMerged(curations) {
    await this.store.updateCurations(curations)
    // invalidate all affected definitions then recompute. This ensures the changed defs are cleared out
    // even if there are errors recomputing the definitions.
    const coordinateList = Curation.getAllCoordinates(curations)
    await this.definitionService.invalidate(coordinateList)
    return Promise.all(
      coordinateList.map(
        throat(5, coordinates => {
          this.definitionService
            .computeAndStore(coordinates)
            .catch(error => this.logger.info(`Failed to compute/store ${coordinates.toString()}: ${error.toString()}`))
        })
      )
    )
  }

  async validateContributions(number, sha, curations) {
    await this._postCommitStatus(sha, number, 'pending', 'Validation in progress')
    const invalidCurations = curations.filter(x => !x.isValid)
    let state = 'success'
    let description = 'All curations are valid'
    if (invalidCurations.length) {
      state = 'error'
      description = `Invalid curations: ${invalidCurations.map(x => x.path).join(', ')}`
    }
    return this._postCommitStatus(sha, number, state, description)
  }

  _updateContent(coordinates, currentContent, newContent) {
    const newCoordinates = EntityCoordinates.fromObject(coordinates).asRevisionless()
    const result = {
      coordinates: newCoordinates,
      revisions: get(currentContent, 'revisions') || {}
    }
    forIn(newContent, (value, key) => (result.revisions[key] = merge(result.revisions[key] || {}, value)))
    return yaml.safeDump(result, { sortKeys: true, lineWidth: 150 })
  }

  async _writePatch(serviceGithub, info, patch, branch) {
    const { owner, repo } = this.options
    const coordinates = EntityCoordinates.fromObject(patch.coordinates)
    const currentContent = await this._getCurations(coordinates)
    const newContent = patch.revisions
    const updatedContent = this._updateContent(coordinates, currentContent, newContent)
    const content = base64.encode(updatedContent)
    const path = this._getCurationPath(coordinates)
    const message = `Update ${path}`
    const fileBody = {
      owner,
      repo,
      path,
      message,
      content,
      branch
    }

    // Github requires name/email to set committer
    if ((info.name || info.login) && info.email)
      fileBody.committer = { name: info.name || info.login, email: info.email }
    if (get(currentContent, '_origin.sha')) {
      fileBody.sha = currentContent._origin.sha
      return serviceGithub.repos.updateFile(fileBody)
    }
    return serviceGithub.repos.createFile(fileBody)
  }

  // Return an array of valid patches that exist
  // and a list of definitions that do not exist in the store
  async _validateComponentDefinitionExists(patches) {
    const coordinatesWithRevisions = flatten(
      map(patches, patch =>
        map(patch.revisions, (_, key) => {
          return Object.assign({}, patch.coordinates, {
            revision: key
          })
        })
      )
    )

    // Check if all the definitions exists into the store
    const validDefinitions = await this.definitionService.listAll(coordinatesWithRevisions)
    if (coordinatesWithRevisions.length !== validDefinitions.length) {
      const notFoundDefinitions = []
      map(patches, patch =>
        map(
          patch.revisions,
          throat(1, async (_, key) => {
            const coordinates = Object.assign({}, patch.coordinates, {
              revision: key
            })
            if (validDefinitions.findIndex(definition => isEqual(definition, coordinates)) === -1) {
              notFoundDefinitions.push(
                `Definition ${EntityCoordinates.fromObject(coordinates).toString()} has not been found`
              )
            }
          })
        )
      )
      return { isValid: false, notFoundDefinitions }
    }

    return { isValid: true, patches }
  }

  async addOrUpdate(userGithub, serviceGithub, info, patch) {
    const { owner, repo, branch } = this.options
    const { isValid, notFoundDefinitions } = await this._validateComponentDefinitionExists(patch.patches)
    if (!isValid) {
      notFoundDefinitions.push(
<<<<<<< HEAD
        'The contribution has failed because some of the supplied component definitions do not exist'
=======
        'The contribution has failed because some of the supplied component definitions does not exists'
>>>>>>> 40df8e07
      )
      return { errors: notFoundDefinitions }
    }
    const masterBranch = await serviceGithub.repos.getBranch({ owner, repo, branch: `refs/heads/${branch}` })
    const sha = masterBranch.data.commit.sha
    const prBranch = await this._getBranchName(info)
    await serviceGithub.gitdata.createReference({ owner, repo, ref: `refs/heads/${prBranch}`, sha })
    await Promise.all(
      patch.patches.map(throat(10, component => this._writePatch(serviceGithub, info, component, prBranch)))
    )
    const { type, details, summary, resolution } = patch.contributionInfo
    const Type = type.charAt(0).toUpperCase() + type.substr(1)
    const description = `
**Type:** ${Type}

**Summary:**
${summary}

**Details:**
${details}

**Resolution:**
${resolution}

**Affected definitions**:
${this._formatDefinitions(patch.patches)}`

    const result = await (userGithub || serviceGithub).pullRequests.create({
      owner,
      repo,
      title: prBranch,
      body: description,
      head: `refs/heads/${prBranch}`,
      base: branch
    })
    const number = result.data.number
    const comment = {
      owner,
      repo,
      number,
      body: `You can review the change introduced to the full definition at [ClearlyDefined](https://clearlydefined.io/curations/${number}).`
    }
    await serviceGithub.issues.createComment(comment)
    return { contribution: result }
  }

  _formatDefinitions(definitions) {
    return definitions.map(def => `- ${def.coordinates.name} ${Object.keys(def.revisions)[0]}`)
  }

  /**
   * Get the curation for the entity at the given coordinates. If no curation is supplied
   * then look up the standard curation. If the curation is a PR number, get the curation
   * held in that PR. The curation arg might be the actual curation to use. If so, just
   * return it.
   *
   * @param {EntitySpec} coordinates - The entity for which we are looking for a curation. Must include revision.
   * @param {(number | string | Summary)} [curation] - The curation identifier if any. Could be a PR number,
   * an actual curation object or null.
   * @returns {Object} The requested curation and corresponding revision identifier (e.g., commit sha) if relevant
   */
  async get(coordinates, curation = null) {
    if (!coordinates.revision) throw new Error('Coordinates must include a revision')
    if (curation && typeof curation !== 'number' && typeof curation !== 'string') return curation
    const all = await this._getCurations(coordinates, curation)
    if (!all || !all.revisions) return null
    const result = all.revisions[coordinates.revision]
    if (!result) return null
    // Stash the sha of the content as a NON-enumerable prop so it does not get merged into the patch
    Object.defineProperty(result, '_origin', { value: all._origin, enumerable: false })
    return result
  }

  /**
   * Get the curations for the revisions of the entity at the given coordinates. Revision information
   * in coordinates are ignored. If a PR number is provided, get the curations represented in that PR.
   *
   * @param {EntitySpec} coordinates - The entity for which we are looking for a curation.
   * @param {(number | string} [pr] - The curation identifier if any. Could be a PR number/string.
   * @returns {Object} The requested curations where the revisions property has a property for each
   * curated revision. The returned value will be decorated with a non-enumerable `_origin` property
   * indicating the sha of the commit for the curations if that info is available.
   */
  async _getCurations(coordinates, pr = null) {
    // Check to see if there is content for the given coordinates
    const path = this._getCurationPath(coordinates)
    const { owner, repo } = this.options
    const branch = await this._getBranchAndSha(pr)
    const branchName = branch.sha || branch.ref
    const url = `https://raw.githubusercontent.com/${owner}/${repo}/${branchName}/${path}`
    const content = await requestPromise({ url, method: 'HEAD', resolveWithFullResponse: true, simple: false })
    if (content.statusCode !== 200) return null
    // If there is content, go and get it. This is a little wasteful (two calls) but
    // a) the vast majority of coordinates will not have any curation
    // b) we need the sha of the curation to form part of the final definition tool chain
    // At some point in the future we can look at caching and etags etc
    return this._getFullContent(coordinates, branch.ref)
  }

  async _getFullContent(coordinates, ref) {
    const path = this._getCurationPath(coordinates)
    const { owner, repo } = this.options
    try {
      const contentResponse = await this.github.repos.getContent({ owner, repo, ref, path })
      const content = yaml.safeLoad(base64.decode(contentResponse.data.content))
      // Stash the sha of the content as a NON-enumerable prop so it does not get merged into the patch
      Object.defineProperty(content, '_origin', { value: { sha: contentResponse.data.sha }, enumerable: false })
      return content
    } catch (error) {
      // TODO: This isn't very safe how it is because any failure will return an empty object,
      // ideally we only do this if the .yaml file doesn't exist.
      return null
    }
  }

  async _getBranchAndSha(number) {
    if (!number) return { ref: this.options.branch }
    const { owner, repo } = this.options
    const result = await this.github.pullRequests.get({ owner, repo, number })
    return { ref: result.data.head.ref, sha: result.data.head.sha }
  }

  /**
   * get the content for all curations in a given PR
   * @param {*} number - The GitHub PR number
   * @param {*} sha - The GitHub PR head sha
   * @returns {[Curation]} Promise for an array of Curations
   */
  async getContributedCurations(number, sha) {
    const prFiles = await this._getPrFiles(number)
    const curationFilenames = prFiles.map(x => x.filename).filter(this.isCurationFile)
    return Promise.all(
      curationFilenames.map(
        throat(10, async path => {
          const content = await this._getContent(sha, path)
          return new Curation(content, path)
        })
      )
    )
  }

  async apply(coordinates, curationSpec, definition) {
    const curation = await this.get(coordinates, curationSpec)
    const result = Curation.apply(definition, curation)
    this._ensureCurationInfo(result, curation)
    return result
  }

  _ensureCurationInfo(definition, curation) {
    if (!curation) return
    if (Object.getOwnPropertyNames(curation).length === 0) return
    const origin = get(curation, '_origin.sha')
    definition.described = definition.described || {}
    definition.described.tools = definition.described.tools || []
    definition.described.tools.push(`curation/${origin ? origin : 'supplied'}`)
  }

  async _getContent(ref, path) {
    const { owner, repo } = this.options
    try {
      const response = await this.github.repos.getContent({ owner, repo, ref, path })
      return base64.decode(response.data.content)
    } catch (error) {
      this.logger.info(`Failed to get content for ${owner}/${repo}/${ref}/${path}`)
    }
  }

  async _postCommitStatus(sha, number, state, description) {
    const { owner, repo } = this.options
    const target_url = `${this.endpoints.website}/curations/${number}`
    try {
      return this.github.repos.createStatus({
        owner,
        repo,
        sha,
        state,
        description,
        target_url,
        context: 'ClearlyDefined'
      })
    } catch (error) {
      this.logger.info(`Failed to create status for PR #${number}`)
    }
  }

  /**
   * Given partial coordinates, return a list of full coordinates for which we have merged curations
   * @param {EntityCoordinates} coordinates - the partial coordinates that describe the sort of curation to look for.
   * @returns {[EntityCoordinates]} - Array of coordinates describing the available curations
   */
  async list(coordinates) {
    return this.store.list(coordinates)
  }

  getCurationUrl(number) {
    return `https://github.com/${this.options.owner}/${this.options.repo}/pull/${number}`
  }

  // get the list of files changed in the given PR.
  async _getPrFiles(number) {
    const { owner, repo } = this.options
    try {
      const response = await this.github.pullRequests.getFiles({ owner, repo, number })
      return response.data
    } catch (error) {
      if (error.code === 404) throw error
      throw new Error(`Error calling GitHub to get pr#${number}. Code ${error.code}`)
    }
  }

  async getChangedDefinitions(number) {
    const files = await this._getPrFiles(number)
    const changedCoordinates = []
    for (let i = 0; i < files.length; ++i) {
      const fileName = files[i].filename.replace(/\.yaml$/, '').replace(/^curations\//, '')
      const coordinates = EntityCoordinates.fromString(fileName)
      const prDefinitions = (await this._getCurations(coordinates, number)) || { revisions: [] }
      const masterDefinitions = (await this._getCurations(coordinates)) || { revisions: [] }
      const allUnfilteredRevisions = concat(
        Object.keys(prDefinitions.revisions),
        Object.keys(masterDefinitions.revisions)
      )
      const allRevisions = uniq(allUnfilteredRevisions)
      const changedRevisions = allRevisions.filter(
        revision => !isEqual(prDefinitions.revisions[revision], masterDefinitions.revisions[revision])
      )
      changedRevisions.forEach(revision => changedCoordinates.push(`${fileName}/${revision}`))
    }
    return changedCoordinates
  }

  _getPrTitle(coordinates) {
    // Structure the PR title to match the entity coordinates so we can hackily reverse engineer that to build a URL... :-/
    return coordinates.toString()
  }

  async _getBranchName(info) {
    return `${info.login}_${moment().format('YYMMDD_HHmmss.SSS')}`
  }

  _getCurationPath(coordinates) {
    const path = coordinates.asRevisionless().toString()
    return `curations/${path}.yaml`
  }

  _getSearchRoot(coordinates) {
    const path = coordinates.asRevisionless().toString()
    return `curations/${path}`
  }

  // @todo perhaps validate directory structure based on coordinates
  isCurationFile(path) {
    return path.startsWith('curations/') && path.endsWith('.yaml')
  }
}

module.exports = (options, store, endpoints, definition) =>
  new GitHubCurationService(options, store, endpoints, definition)<|MERGE_RESOLUTION|>--- conflicted
+++ resolved
@@ -1,11 +1,7 @@
 // Copyright (c) Microsoft Corporation and others. Licensed under the MIT license.
 // SPDX-License-Identifier: MIT
 
-<<<<<<< HEAD
 const { concat, get, forIn, merge, isEqual, uniq, map, flatten } = require('lodash')
-=======
-const { concat, get, forIn, merge, isEqual, uniq, map, flatten, pick } = require('lodash')
->>>>>>> 40df8e07
 const base64 = require('base-64')
 const moment = require('moment')
 const requestPromise = require('request-promise-native')
@@ -218,11 +214,7 @@
     const { isValid, notFoundDefinitions } = await this._validateComponentDefinitionExists(patch.patches)
     if (!isValid) {
       notFoundDefinitions.push(
-<<<<<<< HEAD
         'The contribution has failed because some of the supplied component definitions do not exist'
-=======
-        'The contribution has failed because some of the supplied component definitions does not exists'
->>>>>>> 40df8e07
       )
       return { errors: notFoundDefinitions }
     }
