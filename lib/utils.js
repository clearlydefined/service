--- conflicted
+++ resolved
@@ -6,11 +6,7 @@
 const EntityCoordinates = require('./entityCoordinates')
 const ResultCoordinates = require('./resultCoordinates')
 const moment = require('moment')
-<<<<<<< HEAD
-const { set, find, sortBy, trim, uniqBy, unset, union } = require('lodash')
-=======
-const { set, unset, union } = require('lodash')
->>>>>>> 21b5574f
+const { set, unset, union, sortBy, trim, uniqBy } = require('lodash')
 const extend = require('extend')
 const SPDX = require('./spdx')
 
@@ -317,9 +313,6 @@
   buildSourceUrl,
   updateSourceLocation,
   isLicenseFile,
-<<<<<<< HEAD
-  simplifyAttributions
-=======
+  simplifyAttributions,
   isDeclaredLicense
->>>>>>> 21b5574f
 }